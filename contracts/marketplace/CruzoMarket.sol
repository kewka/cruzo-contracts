//SPDX-License-Identifier: MIT
pragma solidity ^0.8.7;

import "@openzeppelin/contracts-upgradeable/token/ERC1155/utils/ERC1155HolderUpgradeable.sol";
import "@openzeppelin/contracts-upgradeable/token/ERC1155/IERC1155Upgradeable.sol";
import "@openzeppelin/contracts-upgradeable/interfaces/IERC2981Upgradeable.sol";
import "@openzeppelin/contracts-upgradeable/utils/AddressUpgradeable.sol";
import "@openzeppelin/contracts-upgradeable/security/ReentrancyGuardUpgradeable.sol";
import "@openzeppelin/contracts-upgradeable/proxy/utils/Initializable.sol";
import "@openzeppelin/contracts-upgradeable/proxy/utils/UUPSUpgradeable.sol";
import "@openzeppelin/contracts-upgradeable/access/OwnableUpgradeable.sol";
import "@openzeppelin/contracts-upgradeable/utils/ContextUpgradeable.sol";

error Market__GivenAmountIsZeroOrBelow(uint256);
error Market__TradeIsAlreadyOpen(address, uint256, address);
error Market__TradeCanNotBeExecutedBySeller();
error Market__AskedAmountIsBiggerThanTradeAmount(uint256, uint256);
error Market__IncorrectSentEtherValue(uint256, uint256);
error Market__WrongReceiver(address);
error Market__GivenTradeIsNotOpen();
error Market__ServiceFeeCanNotBeHigherThan10kPoints(uint256);
error Market__GiftViaVaultFailed(bytes);

contract CruzoMarket is
    Initializable,
    ContextUpgradeable,
    UUPSUpgradeable,
    ERC1155HolderUpgradeable,
    OwnableUpgradeable,
    ReentrancyGuardUpgradeable
{
    modifier isAmountCorrect(uint256 _amount) {
        if (_amount == 0) {
            revert Market__GivenAmountIsZeroOrBelow(_amount);
        }
        _;
    }

    modifier isNotTradeOpened(address _tokenAddress, uint256 _tokenId) {
        if (trades[_tokenAddress][_tokenId][_msgSender()].amount != 0) {
            revert Market__TradeIsAlreadyOpen(
                _tokenAddress,
                _tokenId,
                _msgSender()
            );
        }
        _;
    }

    modifier isBuyerNotASeller(address _seller) {
        if (_msgSender() == _seller) {
            revert Market__TradeCanNotBeExecutedBySeller();
        }
        _;
    }

    modifier isEnoughItemsInTrade(
        address _tokenAddress,
        uint256 _tokenId,
        address _seller,
        uint256 _givenAmount
    ) {
        uint256 tradeAmount = trades[_tokenAddress][_tokenId][_seller].amount;
        if (_givenAmount > tradeAmount) {
            revert Market__AskedAmountIsBiggerThanTradeAmount(
                tradeAmount,
                _givenAmount
            );
        }
        _;
    }

    modifier isEtherValueCorrect(
        uint256 _value,
        address _tokenAddress,
        uint256 _tokenId,
        address _seller,
        uint256 _amount
    ) {
        uint256 tradePrice = trades[_tokenAddress][_tokenId][_seller].price;

        if (_seller != _msgSender() && _value != tradePrice * _amount) {
            revert Market__IncorrectSentEtherValue(
                _value,
                tradePrice * _amount
            );
        }
        _;
    }

    modifier isReceiverCorrect(address _receiver) {
        if (
            _receiver == address(0) ||
            _receiver == address(this) ||
            _receiver == _msgSender()
        ) {
            revert Market__WrongReceiver(_receiver);
        }
        _;
    }

    modifier isTradeOpened(address _tokenAddress, uint256 _tokenId) {
        if (trades[_tokenAddress][_tokenId][_msgSender()].amount == 0) {
            revert Market__GivenTradeIsNotOpen();
        }
        _;
    }

    modifier isServiceFeeCorrect(uint256 _newFee) {
        if (_newFee > 10000) {
            revert Market__ServiceFeeCanNotBeHigherThan10kPoints(_newFee);
        }
        _;
    }

    event TradeOpened(
        address tokenAddress,
        uint256 tokenId,
        address seller,
        uint256 amount,
        uint256 price
    );

    event TradeExecuted(
        address tokenAddress,
        uint256 tokenId,
        address seller,
        address buyer,
        uint256 amount,
        address addressee
    );

    event TradeClosed(address tokenAddress, uint256 tokenId, address seller);

    event TradeGiftedViaVault(
        address tokenAddress,
        uint256 tokenId,
        address seller,
        address sender,
        uint256 amount
    );

    event TradePriceChanged(
        address tokenAddress,
        uint256 tokenId,
        address seller,
        uint256 price
    );

    event WithdrawalCompleted(address beneficiaryAddress, uint256 _amount);

    struct Trade {
        uint256 amount;
        uint256 price;
    }

    // tokenAddress => tokenId => seller => trade
    mapping(address => mapping(uint256 => mapping(address => Trade)))
        public trades;

    // Service fee percentage in basis point (100bp = 1%)
    uint16 public serviceFee;

    string private rawVaultFuncSignature;

    address public vaultAddress;

    constructor() {}

    function initialize(
        uint16 _serviceFee,
        string calldata _initialRawVaultFuncSignature
    ) public initializer {
        __Ownable_init();
        __UUPSUpgradeable_init();
        __Context_init();
        __ReentrancyGuard_init();
        setServiceFee(_serviceFee);
        rawVaultFuncSignature = _initialRawVaultFuncSignature;
    }

    function _authorizeUpgrade(address) internal override onlyOwner {}

    function openTrade(
        address _tokenAddress,
        uint256 _tokenId,
        uint256 _amount,
        uint256 _price
    )
        external
        nonReentrant
        isAmountCorrect(_amount)
        isNotTradeOpened(_tokenAddress, _tokenId)
    {
        IERC1155Upgradeable(_tokenAddress).safeTransferFrom(
            _msgSender(),
            address(this),
            _tokenId,
            _amount,
            ""
        );
        trades[_tokenAddress][_tokenId][_msgSender()] = Trade({
            amount: _amount,
            price: _price
        });
        emit TradeOpened(
            _tokenAddress,
            _tokenId,
            _msgSender(),
            _amount,
            _price
        );
    }

    function _executeTrade(
        address _tokenAddress,
        uint256 _tokenId,
        address _seller,
        uint256 _amount,
        address _to,
        uint256 _value
    )
        internal
        nonReentrant
        isEnoughItemsInTrade(_tokenAddress, _tokenId, _seller, _amount)
        isEtherValueCorrect(_value, _tokenAddress, _tokenId, _seller, _amount)
        isAmountCorrect(_amount)
    {
        IERC1155Upgradeable(_tokenAddress).safeTransferFrom(
            address(this),
            _to,
            _tokenId,
            _amount,
            ""
        );
<<<<<<< HEAD
        _paymentProcessing(_tokenAddress, _seller, _tokenId, _value);
=======
        if (_seller != _msgSender()) {
            AddressUpgradeable.sendValue(
                payable(_seller),
                (_value * (10000 - uint256(serviceFee))) / 10000
            );
        }
>>>>>>> 99762737
        trades[_tokenAddress][_tokenId][_seller].amount -= _amount;
        emit TradeExecuted(
            _tokenAddress,
            _tokenId,
            _seller,
            _msgSender(),
            _amount,
            _to
        );
    }

    function buyItem(
        address _tokenAddress,
        uint256 _tokenId,
        address _seller,
        uint256 _amount
    ) external payable isBuyerNotASeller(_seller) {
        _executeTrade(
            _tokenAddress,
            _tokenId,
            _seller,
            _amount,
            _msgSender(),
            msg.value
        );
    }

    function giftItem(
        address _tokenAddress,
        uint256 _tokenId,
        address _seller,
        uint256 _amount,
        address _to
    ) external payable isReceiverCorrect(_to) {
        _executeTrade(
            _tokenAddress,
            _tokenId,
            _seller,
            _amount,
            _to,
            msg.value
        );
    }

    function giftItemViaVault(
        address _tokenAddress,
        uint256 _tokenId,
        address _seller,
        uint256 _amount,
        bytes32 _hash
    ) external payable {
        _executeTrade(
            _tokenAddress,
            _tokenId,
            _seller,
            _amount,
            vaultAddress,
            msg.value
        );
        (bool success, bytes memory data) = address(vaultAddress).call(
            abi.encodeWithSelector(
                bytes4(keccak256(bytes(rawVaultFuncSignature))),
                _hash,
                _tokenAddress,
                _tokenId,
                _amount
            )
        );
        if (!success) {
            revert Market__GiftViaVaultFailed(data);
        }
        emit TradeGiftedViaVault(
            _tokenAddress,
            _tokenId,
            _seller,
            _msgSender(),
            _amount
        );
    }

    function closeTrade(address _tokenAddress, uint256 _tokenId)
        external
        nonReentrant
        isTradeOpened(_tokenAddress, _tokenId)
    {
        Trade memory trade = trades[_tokenAddress][_tokenId][_msgSender()];
        IERC1155Upgradeable(_tokenAddress).safeTransferFrom(
            address(this),
            _msgSender(),
            _tokenId,
            trade.amount,
            ""
        );
        delete trades[_tokenAddress][_tokenId][_msgSender()];
        emit TradeClosed(_tokenAddress, _tokenId, _msgSender());
    }

    function setServiceFee(uint16 _serviceFee)
        public
        onlyOwner
        isServiceFeeCorrect(_serviceFee)
    {
        serviceFee = _serviceFee;
    }

    function withdraw(address _beneficiaryAddress, uint256 _amount)
        public
        onlyOwner
    {
        AddressUpgradeable.sendValue(payable(_beneficiaryAddress), _amount);
        emit WithdrawalCompleted(_beneficiaryAddress, _amount);
    }

    function changePrice(
        address _tokenAddress,
        uint256 _tokenId,
        uint256 _newPrice
    ) external nonReentrant isTradeOpened(_tokenAddress, _tokenId) {
        Trade storage trade = trades[_tokenAddress][_tokenId][_msgSender()];
        trade.price = _newPrice;
        emit TradePriceChanged(
            _tokenAddress,
            _tokenId,
            _msgSender(),
            _newPrice
        );
    }

    function setVaultFuncSignature(string calldata _signature)
        external
        onlyOwner
    {
        rawVaultFuncSignature = _signature;
    }

    function setVaultAddress(address _newVaultAddress) external onlyOwner {
        vaultAddress = _newVaultAddress;
    }

    function _paymentProcessing(
        address _tokenAddress,
        address _seller,
        uint256 _tokenId,
        uint256 _value
    ) internal {
        uint256 valueWithoutMarketplaceCommission = _value * (10000 - uint256(serviceFee)) / 10000;
        (address royaltyReciever, uint256 royaltyAmount) = IERC2981Upgradeable(
            _tokenAddress
        ).royaltyInfo(_tokenId, valueWithoutMarketplaceCommission);
        AddressUpgradeable.sendValue(
            payable(royaltyReciever),
            royaltyAmount
        );
        AddressUpgradeable.sendValue(
            payable(_seller),
            valueWithoutMarketplaceCommission - royaltyAmount
        );
    }
}<|MERGE_RESOLUTION|>--- conflicted
+++ resolved
@@ -233,16 +233,9 @@
             _amount,
             ""
         );
-<<<<<<< HEAD
-        _paymentProcessing(_tokenAddress, _seller, _tokenId, _value);
-=======
         if (_seller != _msgSender()) {
-            AddressUpgradeable.sendValue(
-                payable(_seller),
-                (_value * (10000 - uint256(serviceFee))) / 10000
-            );
-        }
->>>>>>> 99762737
+            _paymentProcessing(_tokenAddress, _seller, _tokenId, _value);
+        }
         trades[_tokenAddress][_tokenId][_seller].amount -= _amount;
         emit TradeExecuted(
             _tokenAddress,
