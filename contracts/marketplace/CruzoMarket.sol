--- conflicted
+++ resolved
@@ -101,48 +101,6 @@
         );
     }
 
-<<<<<<< HEAD
-    function _executeTrade(
-        address _tokenAddress,
-        uint256 _tokenId,
-        address _seller,
-        uint256 _amount,
-        address _to,
-        uint256 value
-    ) internal nonReentrant {
-        require(
-            _msgSender() != _seller,
-            "Trade cannot be executed by the seller"
-        );
-        Trade storage trade = trades[_tokenAddress][_tokenId][_seller];
-        require(_amount > 0, "Amount must be greater than 0");
-        require(trade.amount >= _amount, "Not enough items in trade");
-        require(
-            value == trade.price * _amount,
-            "Ether value sent is incorrect"
-        );
-        trade.amount -= _amount;
-        IERC1155Upgradeable(_tokenAddress).safeTransferFrom(
-            address(this),
-            _to,
-            _tokenId,
-            _amount,
-            ""
-        );
-        AddressUpgradeable.sendValue(
-            payable(_seller),
-            (value * (10000 - uint256(serviceFee))) / 10000
-        );
-        emit TradeExecuted(
-            _tokenAddress,
-            _tokenId,
-            _seller,
-            _msgSender(),
-            _amount,
-            _to
-        );
-    }
-=======
     /*
     Buyer execute trade and pass the trade number
     and an additional data parameter if you dont want to pass data set it to empty string 
@@ -200,8 +158,7 @@
 
     _executeTrade(_trade, data, msg.value, _to);
   }
->>>>>>> 741e5e58
-
+  
     function buyItem(
         address _tokenAddress,
         uint256 _tokenId,
