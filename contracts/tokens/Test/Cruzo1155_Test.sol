--- conflicted
+++ resolved
@@ -2,16 +2,11 @@
 pragma solidity ^0.8.6;
 
 import "../ERC1155URI.sol";
-<<<<<<< HEAD
 import "@openzeppelin/contracts-upgradeable/utils/introspection/ERC165Upgradeable.sol";
 import "@openzeppelin/contracts-upgradeable/interfaces/IERC2981Upgradeable.sol";
 
 contract Cruzo1155_v2 is Initializable, IERC2981Upgradeable, ERC1155URI{
-=======
-import "@openzeppelin/contracts-upgradeable/token/common/ERC2981Upgradeable.sol"; 
-
-contract Cruzo1155_v2 is Initializable, ERC1155URI, ERC2981Upgradeable{
->>>>>>> c4c45fdc
+
     address public marketAddress;
 
     string public name;
@@ -116,14 +111,9 @@
         address _royaltyReceiver,
         uint96 _royaltyFee
     ) public returns (uint256 tokenId) {
-<<<<<<< HEAD
         require(publicMintable, "Cruzo1155: not public mintable");
         tokenId = _createToken(_tokenId, _amount, _to, _uri, _data);
         _setTokenRoyalty(_tokenId, _royaltyReceiver, _royaltyFee);
-=======
-        tokenId = _createToken(_tokenId, _amount, _to, _uri, _data);
-        setTokenRoyalty(_royaltyReceiver,_royaltyFee,_tokenId);
->>>>>>> c4c45fdc
         return _tokenId;
     }
 
@@ -177,22 +167,15 @@
     function setContractURI(string memory _newURI) external onlyOwner {
         contractURI = _newURI;
     }
-<<<<<<< HEAD
 
     function royaltyInfo(uint256 _tokenId, uint256 _salePrice)
         external
-=======
-    function supportsInterface(bytes4 interfaceId)
-        public
->>>>>>> c4c45fdc
         view
         virtual
         override
         returns (address, uint256)
     {
         RoyaltyInfo memory royalty = _tokenRoyaltyInfo[_tokenId];
-
-<<<<<<< HEAD
         if (royalty.receiver == address(0)) {
             royalty = _defaultRoyaltyInfo;
         }
@@ -207,13 +190,7 @@
         address _receiver,
         uint96 _feeNumerator
     ) internal virtual {
-=======
-    function setTokenRoyalty(
-        address _receiver,
-        uint96 _royaltyFeesInBips,
-        uint256 _tokenId
-    ) internal {
->>>>>>> c4c45fdc
+
         require(
             _feeNumerator <= 5000,
             "Royalty value must be between 0% and 50%"
