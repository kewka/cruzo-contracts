import "@nomiclabs/hardhat-ethers";
import "@nomiclabs/hardhat-waffle";
import { ethers, upgrades } from "hardhat";
import { expect } from "chai";
import { SignerWithAddress } from "@nomiclabs/hardhat-ethers/signers";
import { Cruzo1155 } from "../typechain";
import { Contract } from "ethers";
import { getEvent } from "../utils/getEvent";
import { RAW_VAULT_FUNCTION_SIGNATURE, RAW_FACTORY_INITIALIZE_SIGNATURE } from "../constants/signatures"


const tokenDetails = {
  name: "Cruzo",
  symbol: "CRZ",
  baseOnlyURI: "https://cruzo.io/tokens/{id}.json",
  baseAndIdURI: "https://cruzo.io/tokens",
  altBaseOnlyURI: "https://opensea.io/tokens/{id}.json",
  ipfsHash: "Qme3TrFkt28tLgHR2QXjH1ArfamtpkVsgMc9asdw3LXn7y",
  altBaseAndIdURI: "https:opensea.io/tokens/",
  collectionURI: "https://cruzo.io/collection",
};
const real = (inp: string) => inp + "0".repeat(9);

describe("Testing Cruzo1155 Contract", () => {
  let admin: SignerWithAddress;
  let user1: SignerWithAddress;

  let signers: SignerWithAddress[];

  let market: Contract;
  let beacon: Contract;
  let factory: Contract;
  let token: Contract;
  let token2: Contract;
  const serviceFee = 300;
  const royaltyFee = 500;

  before(async () => {
    signers = await ethers.getSigners();
    admin = signers[0];
    user1 = signers[1];
  });

  beforeEach(async () => {
    const CruzoMarket = await ethers.getContractFactory("CruzoMarket");
    const Cruzo1155 = await ethers.getContractFactory("Cruzo1155");
    const Factory = await ethers.getContractFactory("Cruzo1155Factory");

    market = await upgrades.deployProxy(CruzoMarket, [serviceFee, RAW_VAULT_FUNCTION_SIGNATURE], {
      kind: "uups",
    });
    await market.deployed();

    beacon = await upgrades.deployBeacon(Cruzo1155);
    await beacon.deployed();

    factory = await Factory.deploy(
      beacon.address,
      RAW_FACTORY_INITIALIZE_SIGNATURE,
      tokenDetails.baseOnlyURI,
      market.address
    );
    await factory.deployed();

    const createTokenTx = await factory
      .connect(admin)
      .create(
        tokenDetails.name,
        tokenDetails.symbol,
        tokenDetails.collectionURI,
        true
      );
    const createTokenReceipt = await createTokenTx.wait();
    const createTokenEvent = getEvent(createTokenReceipt, "NewTokenCreated");
    token = await ethers.getContractAt(
      "Cruzo1155",
      createTokenEvent.args?.tokenAddress
    );
  });

  it("Check Contract Data", async () => {
    //expect(await token.marketAddress()).equal(signers[5].address);
    expect(await token.baseURI()).equal(tokenDetails.baseOnlyURI);
<<<<<<< HEAD
    await token.create(1, 1, admin.address, tokenDetails.ipfsHash, [], admin.address, 0);
=======
    await token.create(1, 1, admin.address, tokenDetails.ipfsHash, [], admin.address, royaltyFee);
>>>>>>> c4c45fdc
    expect(await token.uri(1)).equal("ipfs://" + tokenDetails.ipfsHash);
  });

  it("Should update baseURI", async () => {
<<<<<<< HEAD
    await token.create(1, 1, admin.address, tokenDetails.ipfsHash, [], admin.address, 0);
=======
    await token.create(1, 1, admin.address, tokenDetails.ipfsHash, [], admin.address, royaltyFee);
>>>>>>> c4c45fdc
    expect(await token.baseURI()).equal(tokenDetails.baseOnlyURI);
    await token.setBaseURI(tokenDetails.altBaseOnlyURI);
    expect(await token.baseURI()).eq(tokenDetails.altBaseOnlyURI);
    await token.setURIType(0);
    expect(await token.uri(1)).eq(tokenDetails.altBaseOnlyURI);
  });

  it("Should change URI Type", async () => {
    expect(await token.uriType()).eq(1);
    await token.setURIType(1);
    expect(await token.uriType()).eq(1);
  });

  it("Should return baseURI when URIType is Default", async () => {
<<<<<<< HEAD
    await token.create(0, 1, admin.address, tokenDetails.ipfsHash, [], admin.address, 0);
=======
    await token.create(0, 1, admin.address, tokenDetails.ipfsHash, [], admin.address, royaltyFee);
>>>>>>> c4c45fdc

    await token.setURIType(0);
    expect(await token.uri(0)).eq(tokenDetails.baseOnlyURI);
  });

  it("Should return ipfs://tokenURI when URIType is IPFS ", async () => {
<<<<<<< HEAD
    await token.create(1, 1, admin.address, tokenDetails.ipfsHash, [], admin.address, 0);
=======
    await token.create(1, 1, admin.address, tokenDetails.ipfsHash, [], admin.address, royaltyFee);
>>>>>>> c4c45fdc
    expect(await token.setURIType(1));
    expect(await token.setTokenURI(1, tokenDetails.ipfsHash));
    expect(await token.uri(1)).eq("ipfs://" + tokenDetails.ipfsHash);
  });

  it("Should return concatenaed basUri+id when URIType is ID and baseURI is set", async () => {
<<<<<<< HEAD
    await token.create(0, 1, admin.address, tokenDetails.ipfsHash, [], admin.address, 0);
=======
    await token.create(0, 1, admin.address, tokenDetails.ipfsHash, [], admin.address, royaltyFee);
>>>>>>> c4c45fdc

    expect(await token.setURIType(2));
    expect(await token.uri(0)).eq(tokenDetails.baseOnlyURI + "/" + "0.json");
  });

  it("Should update balance and totalSupply on create", async () => {
<<<<<<< HEAD
    await token.create(1, 1000, admin.address, "", [], admin.address, 0);
    await token.create(2, 1, admin.address, "", [], admin.address, 0);
=======
    await token.create(1, 1000, admin.address, "", [], admin.address, royaltyFee);
    await token.create(2, 1, admin.address, "", [], admin.address, royaltyFee);
>>>>>>> c4c45fdc
    expect(await token.balanceOf(admin.address, 1)).equal(1000);
    expect(await token.totalSupply(1)).equal(1000);
    expect(await token.balanceOf(admin.address, 2)).equal(1);
    expect(await token.totalSupply(2)).equal(1);
  });

  it("Should update creator on create()", async () => {
<<<<<<< HEAD
    await token.create(1, 1000, admin.address, "", [], admin.address, 0);
    expect(await token.creators(1)).equal(admin.address);
    await token.create(2, 1000, signers[1].address, "", [], admin.address, 0);
    expect(await token.creators(2)).equal(admin.address);
    await token.connect(signers[1]).create(3, 1, admin.address, "", [], admin.address, 0);
    expect(await token.creators(3)).equal(signers[1].address);
    await token.connect(signers[1]).create(4, 1, signers[1].address, "", [], admin.address, 0);
=======
    await token.create(1, 1000, admin.address, "", [], admin.address, royaltyFee);
    expect(await token.creators(1)).equal(admin.address);
    await token.create(2, 1000, signers[1].address, "", [], admin.address, royaltyFee);
    expect(await token.creators(2)).equal(admin.address);
    await token.connect(signers[1]).create(3, 1, admin.address, "", [], admin.address, royaltyFee);
    expect(await token.creators(3)).equal(signers[1].address);
    await token.connect(signers[1]).create(4, 1, signers[1].address, "", [], admin.address, royaltyFee);
>>>>>>> c4c45fdc
    expect(await token.creators(4)).equal(signers[1].address);
  });

  it("Should puase and unpause", async () => {
<<<<<<< HEAD
    await token.create(1, 1000, admin.address, "", [], admin.address, 0);
=======
    await token.create(1, 1000, admin.address, "", [], admin.address, royaltyFee);
>>>>>>> c4c45fdc
    await expect(
      token.safeTransferFrom(admin.address, signers[1].address, 1, 1, [])
    ).not.to.be.reverted;
    await token.pause();
    expect(await token.paused()).equal(true);
    await expect(
      token.safeTransferFrom(admin.address, signers[1].address, 1, 1, [])
    ).to.be.revertedWith("ERC1155CruzoBase: token transfer while paused");
    await token.unpause();
    expect(await token.paused()).equal(false);
    await expect(
      token.safeTransferFrom(admin.address, signers[1].address, 1, 1, [])
    ).not.to.be.reverted;
    expect(await token.balanceOf(signers[1].address, 1)).equal(2);
  });

  it("Check mintTo function", async () => {
<<<<<<< HEAD
    await token.create(1, 1, signers[1].address, "", [], admin.address, 0);
    await token.create(2, 1, signers[1].address, "", [], admin.address, 0);
=======
    await token.create(1, 1, signers[1].address, "", [], admin.address, royaltyFee);
    await token.create(2, 1, signers[1].address, "", [], admin.address, royaltyFee);
>>>>>>> c4c45fdc
    await token.mintTo(1, 1, signers[1].address, []);
    await token.mintTo(2, 1, signers[1].address, []);
    expect(await token.balanceOf(signers[1].address, 1)).equal(2);
    expect(await token.balanceOf(signers[1].address, 2)).equal(2);
    await expect(
      token.connect(signers[1]).mintTo(1, 1, signers[1].address, [])
    ).revertedWith("ERC1155CruzoBase#onlyCreator: ONLY_CREATOR_ALLOWED");
  });

  it("Should update balance and totalSupply on burn", async () => {
<<<<<<< HEAD
    await token.create(1, 1000, admin.address, "", [], admin.address, 0);
=======
    await token.create(1, 1000, admin.address, "", [], admin.address, royaltyFee);
>>>>>>> c4c45fdc
    expect(await token.totalSupply(1)).equal(1000);
    expect(await token.balanceOf(admin.address, 1)).equal(1000);
    await token.burn(admin.address, 1, 1);
    expect(await token.balanceOf(admin.address, 1)).equal(999);
    expect(await token.totalSupply(1)).equal(999);
  });

  it("Should not burn if msg.sender is not approved", async () => {
<<<<<<< HEAD
    await token.create(1, 1000, signers[1].address, "", [], admin.address, 0);
=======
    await token.create(1, 1000, signers[1].address, "", [], admin.address, royaltyFee);
>>>>>>> c4c45fdc
    await expect(token.burn(signers[1].address, 1, 1)).to.revertedWith(
      "ERC1155CruzoBase: caller is not owner nor approved"
    );
  });

  it("Should update balance and totalSupply on burnBatch", async () => {
<<<<<<< HEAD
    await token.create(1, 1000, admin.address, "", [], admin.address, 0);
    await token.create(2, 1000, admin.address, "", [], admin.address, 0);
=======
    await token.create(1, 1000, admin.address, "", [], admin.address, royaltyFee);
    await token.create(2, 1000, admin.address, "", [], admin.address, royaltyFee);
>>>>>>> c4c45fdc
    await token.burnBatch(admin.address, [1, 2], [2, 2]);
    const batchBal = await token.balanceOfBatch(
      [admin.address, admin.address],
      [1, 2]
    );
    expect(await token.totalSupply(1)).equal(998);
    expect(await token.totalSupply(2)).equal(998);
    expect(batchBal[0]).to.equal(998);
    expect(batchBal[1]).to.equal(998);
  });

  it("Should not create a token twice with the same tokenId", async () => {
<<<<<<< HEAD
    expect(await token.create(1, 1000, admin.address, "", [], admin.address, 0));
    await expect(token.create(1, 1000, admin.address, "", [], admin.address, 0)).revertedWith('Token is already created');
  });

  it("Should create unmintable token", async () => {
    const createToken2Tx = await factory
      .connect(admin)
      .create(
        tokenDetails.name,
        tokenDetails.symbol,
        tokenDetails.collectionURI,
        false
      );
    const createToken2Receipt = await createToken2Tx.wait();
    const createToken2Event = getEvent(createToken2Receipt, "NewTokenCreated");
    token2 = await ethers.getContractAt(
      "Cruzo1155",
      createToken2Event.args?.tokenAddress
    );
    await token2.create(1, 1000, admin.address, "", [], admin.address, 0);
    await expect(token2.connect(user1).create(2, 1000, admin.address, "", [], admin.address, 0)).to.be.revertedWith("Cruzo1155: not public mintable")
=======
    expect(await token.create(1, 1000, admin.address, "", [], admin.address, royaltyFee));
    await expect(token.create(1, 1000, admin.address, "", [], admin.address, royaltyFee)).revertedWith('Token is already created');
>>>>>>> c4c45fdc
  });
});<|MERGE_RESOLUTION|>--- conflicted
+++ resolved
@@ -81,20 +81,12 @@
   it("Check Contract Data", async () => {
     //expect(await token.marketAddress()).equal(signers[5].address);
     expect(await token.baseURI()).equal(tokenDetails.baseOnlyURI);
-<<<<<<< HEAD
     await token.create(1, 1, admin.address, tokenDetails.ipfsHash, [], admin.address, 0);
-=======
-    await token.create(1, 1, admin.address, tokenDetails.ipfsHash, [], admin.address, royaltyFee);
->>>>>>> c4c45fdc
     expect(await token.uri(1)).equal("ipfs://" + tokenDetails.ipfsHash);
   });
 
   it("Should update baseURI", async () => {
-<<<<<<< HEAD
     await token.create(1, 1, admin.address, tokenDetails.ipfsHash, [], admin.address, 0);
-=======
-    await token.create(1, 1, admin.address, tokenDetails.ipfsHash, [], admin.address, royaltyFee);
->>>>>>> c4c45fdc
     expect(await token.baseURI()).equal(tokenDetails.baseOnlyURI);
     await token.setBaseURI(tokenDetails.altBaseOnlyURI);
     expect(await token.baseURI()).eq(tokenDetails.altBaseOnlyURI);
@@ -109,46 +101,27 @@
   });
 
   it("Should return baseURI when URIType is Default", async () => {
-<<<<<<< HEAD
     await token.create(0, 1, admin.address, tokenDetails.ipfsHash, [], admin.address, 0);
-=======
-    await token.create(0, 1, admin.address, tokenDetails.ipfsHash, [], admin.address, royaltyFee);
->>>>>>> c4c45fdc
-
     await token.setURIType(0);
     expect(await token.uri(0)).eq(tokenDetails.baseOnlyURI);
   });
 
   it("Should return ipfs://tokenURI when URIType is IPFS ", async () => {
-<<<<<<< HEAD
     await token.create(1, 1, admin.address, tokenDetails.ipfsHash, [], admin.address, 0);
-=======
-    await token.create(1, 1, admin.address, tokenDetails.ipfsHash, [], admin.address, royaltyFee);
->>>>>>> c4c45fdc
     expect(await token.setURIType(1));
     expect(await token.setTokenURI(1, tokenDetails.ipfsHash));
     expect(await token.uri(1)).eq("ipfs://" + tokenDetails.ipfsHash);
   });
 
   it("Should return concatenaed basUri+id when URIType is ID and baseURI is set", async () => {
-<<<<<<< HEAD
     await token.create(0, 1, admin.address, tokenDetails.ipfsHash, [], admin.address, 0);
-=======
-    await token.create(0, 1, admin.address, tokenDetails.ipfsHash, [], admin.address, royaltyFee);
->>>>>>> c4c45fdc
-
     expect(await token.setURIType(2));
     expect(await token.uri(0)).eq(tokenDetails.baseOnlyURI + "/" + "0.json");
   });
 
   it("Should update balance and totalSupply on create", async () => {
-<<<<<<< HEAD
     await token.create(1, 1000, admin.address, "", [], admin.address, 0);
     await token.create(2, 1, admin.address, "", [], admin.address, 0);
-=======
-    await token.create(1, 1000, admin.address, "", [], admin.address, royaltyFee);
-    await token.create(2, 1, admin.address, "", [], admin.address, royaltyFee);
->>>>>>> c4c45fdc
     expect(await token.balanceOf(admin.address, 1)).equal(1000);
     expect(await token.totalSupply(1)).equal(1000);
     expect(await token.balanceOf(admin.address, 2)).equal(1);
@@ -156,7 +129,6 @@
   });
 
   it("Should update creator on create()", async () => {
-<<<<<<< HEAD
     await token.create(1, 1000, admin.address, "", [], admin.address, 0);
     expect(await token.creators(1)).equal(admin.address);
     await token.create(2, 1000, signers[1].address, "", [], admin.address, 0);
@@ -164,24 +136,11 @@
     await token.connect(signers[1]).create(3, 1, admin.address, "", [], admin.address, 0);
     expect(await token.creators(3)).equal(signers[1].address);
     await token.connect(signers[1]).create(4, 1, signers[1].address, "", [], admin.address, 0);
-=======
-    await token.create(1, 1000, admin.address, "", [], admin.address, royaltyFee);
-    expect(await token.creators(1)).equal(admin.address);
-    await token.create(2, 1000, signers[1].address, "", [], admin.address, royaltyFee);
-    expect(await token.creators(2)).equal(admin.address);
-    await token.connect(signers[1]).create(3, 1, admin.address, "", [], admin.address, royaltyFee);
-    expect(await token.creators(3)).equal(signers[1].address);
-    await token.connect(signers[1]).create(4, 1, signers[1].address, "", [], admin.address, royaltyFee);
->>>>>>> c4c45fdc
     expect(await token.creators(4)).equal(signers[1].address);
   });
 
   it("Should puase and unpause", async () => {
-<<<<<<< HEAD
-    await token.create(1, 1000, admin.address, "", [], admin.address, 0);
-=======
-    await token.create(1, 1000, admin.address, "", [], admin.address, royaltyFee);
->>>>>>> c4c45fdc
+    await token.create(1, 1000, admin.address, "", [], admin.address, 0);
     await expect(
       token.safeTransferFrom(admin.address, signers[1].address, 1, 1, [])
     ).not.to.be.reverted;
@@ -199,13 +158,8 @@
   });
 
   it("Check mintTo function", async () => {
-<<<<<<< HEAD
     await token.create(1, 1, signers[1].address, "", [], admin.address, 0);
     await token.create(2, 1, signers[1].address, "", [], admin.address, 0);
-=======
-    await token.create(1, 1, signers[1].address, "", [], admin.address, royaltyFee);
-    await token.create(2, 1, signers[1].address, "", [], admin.address, royaltyFee);
->>>>>>> c4c45fdc
     await token.mintTo(1, 1, signers[1].address, []);
     await token.mintTo(2, 1, signers[1].address, []);
     expect(await token.balanceOf(signers[1].address, 1)).equal(2);
@@ -216,11 +170,7 @@
   });
 
   it("Should update balance and totalSupply on burn", async () => {
-<<<<<<< HEAD
-    await token.create(1, 1000, admin.address, "", [], admin.address, 0);
-=======
-    await token.create(1, 1000, admin.address, "", [], admin.address, royaltyFee);
->>>>>>> c4c45fdc
+    await token.create(1, 1000, admin.address, "", [], admin.address, 0);
     expect(await token.totalSupply(1)).equal(1000);
     expect(await token.balanceOf(admin.address, 1)).equal(1000);
     await token.burn(admin.address, 1, 1);
@@ -229,24 +179,15 @@
   });
 
   it("Should not burn if msg.sender is not approved", async () => {
-<<<<<<< HEAD
     await token.create(1, 1000, signers[1].address, "", [], admin.address, 0);
-=======
-    await token.create(1, 1000, signers[1].address, "", [], admin.address, royaltyFee);
->>>>>>> c4c45fdc
     await expect(token.burn(signers[1].address, 1, 1)).to.revertedWith(
       "ERC1155CruzoBase: caller is not owner nor approved"
     );
   });
 
   it("Should update balance and totalSupply on burnBatch", async () => {
-<<<<<<< HEAD
     await token.create(1, 1000, admin.address, "", [], admin.address, 0);
     await token.create(2, 1000, admin.address, "", [], admin.address, 0);
-=======
-    await token.create(1, 1000, admin.address, "", [], admin.address, royaltyFee);
-    await token.create(2, 1000, admin.address, "", [], admin.address, royaltyFee);
->>>>>>> c4c45fdc
     await token.burnBatch(admin.address, [1, 2], [2, 2]);
     const batchBal = await token.balanceOfBatch(
       [admin.address, admin.address],
@@ -259,7 +200,6 @@
   });
 
   it("Should not create a token twice with the same tokenId", async () => {
-<<<<<<< HEAD
     expect(await token.create(1, 1000, admin.address, "", [], admin.address, 0));
     await expect(token.create(1, 1000, admin.address, "", [], admin.address, 0)).revertedWith('Token is already created');
   });
@@ -281,9 +221,5 @@
     );
     await token2.create(1, 1000, admin.address, "", [], admin.address, 0);
     await expect(token2.connect(user1).create(2, 1000, admin.address, "", [], admin.address, 0)).to.be.revertedWith("Cruzo1155: not public mintable")
-=======
-    expect(await token.create(1, 1000, admin.address, "", [], admin.address, royaltyFee));
-    await expect(token.create(1, 1000, admin.address, "", [], admin.address, royaltyFee)).revertedWith('Token is already created');
->>>>>>> c4c45fdc
   });
 });