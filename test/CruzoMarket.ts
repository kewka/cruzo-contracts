--- conflicted
+++ resolved
@@ -93,11 +93,7 @@
       expect(
         await token
           .connect(seller)
-<<<<<<< HEAD
-          .create(tokenId, supply, seller.address, "", [], seller.address, 0)
-=======
-          .create(tokenId, supply, seller.address, "", [], seller.address, royaltyFee)
->>>>>>> c4c45fdc
+          .create(tokenId, supply, seller.address, "", [], seller.address, 0)
       );
       await expect(
         market
@@ -129,11 +125,7 @@
       expect(
         await token
           .connect(seller)
-<<<<<<< HEAD
-          .create(tokenId, supply, seller.address, "", [], seller.address, 0)
-=======
-          .create(tokenId, supply, seller.address, "", [], seller.address, royaltyFee)
->>>>>>> c4c45fdc
+          .create(tokenId, supply, seller.address, "", [], seller.address, 0)
       );
 
       await expect(
@@ -152,11 +144,7 @@
       expect(
         await token
           .connect(seller)
-<<<<<<< HEAD
-          .create(tokenId, supply, seller.address, "", [], seller.address, 0)
-=======
-          .create(tokenId, supply, seller.address, "", [], seller.address, royaltyFee)
->>>>>>> c4c45fdc
+          .create(tokenId, supply, seller.address, "", [], seller.address, 0)
       );
 
       expect(
@@ -181,11 +169,7 @@
       expect(
         await token
           .connect(seller)
-<<<<<<< HEAD
-          .create(tokenId, supply, seller.address, "", [], seller.address, 0)
-=======
-          .create(tokenId, supply, seller.address, "", [], seller.address, royaltyFee)
->>>>>>> c4c45fdc
+          .create(tokenId, supply, seller.address, "", [], seller.address, 0)
       );
 
       expect(
@@ -208,11 +192,7 @@
       expect(
         await token
           .connect(seller)
-<<<<<<< HEAD
-          .create(tokenId, supply, seller.address, "", [], seller.address, 0)
-=======
-          .create(tokenId, supply, seller.address, "", [], seller.address, royaltyFee)
->>>>>>> c4c45fdc
+          .create(tokenId, supply, seller.address, "", [], seller.address, 0)
       );
 
       await expect(
@@ -237,11 +217,7 @@
       expect(
         await token
           .connect(seller)
-<<<<<<< HEAD
-          .create(tokenId, supply, seller.address, "", [], seller.address, 0)
-=======
-          .create(tokenId, supply, seller.address, "", [], seller.address, royaltyFee)
->>>>>>> c4c45fdc
+          .create(tokenId, supply, seller.address, "", [], seller.address, 0)
       );
 
       expect(
@@ -297,11 +273,7 @@
       expect(
         await token
           .connect(seller)
-<<<<<<< HEAD
-          .create(tokenId, supply, seller.address, "", [], seller.address, 0)
-=======
-          .create(tokenId, supply, seller.address, "", [], seller.address, royaltyFee)
->>>>>>> c4c45fdc
+          .create(tokenId, supply, seller.address, "", [], seller.address, 0)
       );
 
       expect(
@@ -363,11 +335,7 @@
       expect(
         await token
           .connect(seller)
-<<<<<<< HEAD
-          .create(tokenId, supply, seller.address, "", [], seller.address, 0)
-=======
-          .create(tokenId, supply, seller.address, "", [], seller.address, royaltyFee)
->>>>>>> c4c45fdc
+          .create(tokenId, supply, seller.address, "", [], seller.address, 0)
       );
 
       expect(
@@ -392,11 +360,7 @@
       expect(
         await token
           .connect(seller)
-<<<<<<< HEAD
-          .create(tokenId, supply, seller.address, "", [], seller.address, 0)
-=======
-          .create(tokenId, supply, seller.address, "", [], seller.address, royaltyFee)
->>>>>>> c4c45fdc
+          .create(tokenId, supply, seller.address, "", [], seller.address, 0)
       );
 
       expect(
@@ -421,11 +385,7 @@
       expect(
         await token
           .connect(seller)
-<<<<<<< HEAD
-          .create(tokenId, supply, seller.address, "", [], seller.address, 0)
-=======
-          .create(tokenId, supply, seller.address, "", [], seller.address, royaltyFee)
->>>>>>> c4c45fdc
+          .create(tokenId, supply, seller.address, "", [], seller.address, 0)
       );
 
       expect(
@@ -454,11 +414,7 @@
       expect(
         await token
           .connect(seller)
-<<<<<<< HEAD
-          .create(tokenId, supply, seller.address, "", [], seller.address, 0)
-=======
-          .create(tokenId, supply, seller.address, "", [], seller.address, royaltyFee)
->>>>>>> c4c45fdc
+          .create(tokenId, supply, seller.address, "", [], seller.address, 0)
       );
 
       expect(
@@ -496,11 +452,7 @@
       expect(
         await token
           .connect(seller)
-<<<<<<< HEAD
           .create(tokenId, supply, contractSeller.address, "", [], seller.address, 0)
-=======
-          .create(tokenId, supply, contractSeller.address, "", [], seller.address, royaltyFee)
->>>>>>> c4c45fdc
       );
 
       expect(await contractSeller.openTrade(tokenId, tradeAmount, price));
@@ -533,11 +485,7 @@
       expect(
         await token
           .connect(seller)
-<<<<<<< HEAD
-          .create(tokenId, supply, seller.address, "", [], seller.address, 0)
-=======
-          .create(tokenId, supply, seller.address, "", [], seller.address, royaltyFee)
->>>>>>> c4c45fdc
+          .create(tokenId, supply, seller.address, "", [], seller.address, 0)
       );
 
       expect(
@@ -584,11 +532,7 @@
       expect(
         await token
           .connect(seller)
-<<<<<<< HEAD
-          .create(tokenId, supply, seller.address, "", [], seller.address, 0)
-=======
-          .create(tokenId, supply, seller.address, "", [], seller.address, royaltyFee)
->>>>>>> c4c45fdc
+          .create(tokenId, supply, seller.address, "", [], seller.address, 0)
       );
 
       expect(
@@ -622,11 +566,7 @@
       expect(
         await token
           .connect(seller)
-<<<<<<< HEAD
-          .create(tokenId, supply, seller.address, "", [], seller.address, 0)
-=======
-          .create(tokenId, supply, seller.address, "", [], seller.address, royaltyFee)
->>>>>>> c4c45fdc
+          .create(tokenId, supply, seller.address, "", [], seller.address, 0)
       );
 
       expect(
@@ -666,11 +606,7 @@
       expect(
         await token
           .connect(seller)
-<<<<<<< HEAD
-          .create(tokenId, supply, seller.address, "", [], seller.address, 0)
-=======
-          .create(tokenId, supply, seller.address, "", [], seller.address, royaltyFee)
->>>>>>> c4c45fdc
+          .create(tokenId, supply, seller.address, "", [], seller.address, 0)
       );
 
       expect(
@@ -708,11 +644,7 @@
       expect(
         await token
           .connect(seller)
-<<<<<<< HEAD
-          .create(tokenId, supply, seller.address, "", [], seller.address, 0)
-=======
-          .create(tokenId, supply, seller.address, "", [], seller.address, royaltyFee)
->>>>>>> c4c45fdc
+          .create(tokenId, supply, seller.address, "", [], seller.address, 0)
       );
 
       expect(
@@ -787,11 +719,7 @@
         expect(
           await token
             .connect(seller)
-<<<<<<< HEAD
             .create(tokenId, supply, seller.address, "", [], seller.address, 0)
-=======
-            .create(tokenId, supply, seller.address, "", [], seller.address, royaltyFee)
->>>>>>> c4c45fdc
         );
 
         expect(
@@ -844,11 +772,7 @@
         expect(
           await token
             .connect(seller)
-<<<<<<< HEAD
             .create(tokenId, supply, seller.address, "", [], seller.address, 0)
-=======
-            .create(tokenId, supply, seller.address, "", [], seller.address, royaltyFee)
->>>>>>> c4c45fdc
         );
 
         expect(
@@ -895,11 +819,7 @@
         expect(
           await token
             .connect(seller)
-<<<<<<< HEAD
             .create(tokenId, supply, seller.address, "", [], seller.address, 0)
-=======
-            .create(tokenId, supply, seller.address, "", [], seller.address, royaltyFee)
->>>>>>> c4c45fdc
         );
 
         expect(
@@ -942,11 +862,7 @@
       expect(
         await token
           .connect(seller)
-<<<<<<< HEAD
           .create(tokenId, supply, seller.address, "", [], royaltyReceiver.address,royaltyFee)
-=======
-          .create(tokenId, supply, seller.address, "", [], royaltyReceiver.address, royaltyFee)
->>>>>>> c4c45fdc
       );
 
       expect(
@@ -1009,11 +925,7 @@
       expect(
         await token
           .connect(seller)
-<<<<<<< HEAD
           .create(tokenId, supply, seller.address, "", [], royaltyReceiver.address,royaltyFee)
-=======
-          .create(tokenId, supply, seller.address, "", [], royaltyReceiver.address, royaltyFee)
->>>>>>> c4c45fdc
       );
 
       expect(
